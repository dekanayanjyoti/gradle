plugins {
    id("gradlebuild.distribution.api-java")
}

description = "Services and utilities needed by Gradle Enterprise plugin"

dependencies {
    api(project(":base-services"))
    api(project(":enterprise-operations"))
    api(project(":enterprise-logging"))

    implementation(libs.inject)
    implementation(libs.jsr305)
    implementation(libs.guava)
    implementation(project(":build-option"))
    implementation(project(":core"))
    implementation(project(":core-api"))
<<<<<<< HEAD
    implementation(project(":execution"))
=======
    implementation(project(":configuration-cache"))
>>>>>>> 7d6f8d40
    implementation(project(":file-collections"))
    implementation(project(":jvm-services"))
    implementation(project(":launcher"))
    implementation(project(":logging"))
    implementation(project(":messaging"))
    implementation(project(":model-core"))
    implementation(project(":process-services"))
    implementation(project(":reporting"))
    implementation(project(":snapshots"))
    implementation(project(":testing-base"))
    implementation(project(":testing-jvm"))

    compileOnly(libs.groovy) {
        because("some used APIs (e.g. FileTree.visit) provide methods taking Groovy closures which causes compile errors")
    }

    testImplementation(project(":resources"))

    integTestImplementation(project(":internal-testing"))
    integTestImplementation(project(":internal-integ-testing"))
    integTestImplementation(testFixtures(project(":core")))

    // Dependencies of the integ test fixtures
    integTestImplementation(project(":build-option"))
    integTestImplementation(project(":messaging"))
    integTestImplementation(project(":persistent-cache"))
    integTestImplementation(project(":native"))
    integTestImplementation(libs.guava)

    integTestDistributionRuntimeOnly(project(":distributions-full"))
}<|MERGE_RESOLUTION|>--- conflicted
+++ resolved
@@ -15,11 +15,8 @@
     implementation(project(":build-option"))
     implementation(project(":core"))
     implementation(project(":core-api"))
-<<<<<<< HEAD
     implementation(project(":execution"))
-=======
     implementation(project(":configuration-cache"))
->>>>>>> 7d6f8d40
     implementation(project(":file-collections"))
     implementation(project(":jvm-services"))
     implementation(project(":launcher"))
