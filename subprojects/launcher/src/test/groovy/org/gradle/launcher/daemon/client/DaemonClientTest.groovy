--- conflicted
+++ resolved
@@ -25,12 +25,7 @@
 
 class DaemonClientTest extends ConcurrentSpecification {
     final DaemonConnector connector = Mock()
-<<<<<<< HEAD
     final DaemonConnection connection = Mock()
-=======
-    final Connection<Object> connection = Mock()
-    final DaemonConnection daemonConnection = connection(connection, '1')
->>>>>>> be370e25
     final OutputEventListener outputEventListener = Mock()
     final DaemonCompatibilitySpec compatibilitySpec = Mock()
     final IdGenerator<?> idGenerator = {12} as IdGenerator
@@ -41,6 +36,7 @@
         client.stop()
 
         then:
+        _ * connection.uid >> '1'
         2 * connector.maybeConnect(compatibilitySpec) >>> [connection, null]
         1 * connection.dispatch({it instanceof Stop})
         1 * connection.receive() >> new Success(null)
@@ -58,14 +54,15 @@
     }
 
     def "stops all compatible daemons"() {
-        Connection connection2 = Mock()
-        def daemonConnection2 = connection(connection2, '2')
+        DaemonConnection connection2 = Mock()
 
         when:
         client.stop()
 
         then:
-        3 * connector.maybeConnect(compatibilitySpec) >>> [daemonConnection, daemonConnection2, null]
+        _ * connection.uid >> '1'
+        _ * connection2.uid >> '2'
+        3 * connector.maybeConnect(compatibilitySpec) >>> [connection, connection2, null]
         1 * connection.dispatch({it instanceof Stop})
         1 * connection.receive() >> new Success(null)
         1 * connection.stop()
@@ -80,17 +77,12 @@
         client.stop()
 
         then:
-<<<<<<< HEAD
+        _ * connection.uid >> '1'
         3 * connector.maybeConnect(compatibilitySpec) >>> [connection, connection, null]
-        2 * connection.dispatch({it instanceof Stop})
-        2 * connection.receive() >> new Success(null)
-=======
-        3 * connector.maybeConnect(compatibilitySpec) >>> [daemonConnection, daemonConnection, null]
         1 * connection.dispatch({it instanceof Stop})
         1 * connection.receive() >> new Success(null)
         1 * connection.stop()
         0 * _
->>>>>>> be370e25
     }
 
     def executesAction() {
@@ -106,6 +98,8 @@
     }
 
     def rethrowsFailureToExecuteAction() {
+        GradleLauncherAction<String> action = Mock()
+        BuildActionParameters parameters = Mock()
         RuntimeException failure = new RuntimeException()
 
         when:
@@ -160,8 +154,4 @@
         then:
         thrown(NoUsableDaemonFoundException)
     }
-
-    def connection(Connection connection, String uid) {
-        return new DaemonConnection(uid, connection, "password", null)
-    }
 }