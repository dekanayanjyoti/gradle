--- conflicted
+++ resolved
@@ -36,11 +36,7 @@
 
     @Override
     int getMaxDistributionSizeBytes() {
-<<<<<<< HEAD
-        return 217 * 1024 * 1024
-=======
         return 218 * 1024 * 1024
->>>>>>> 6cd7d3cf
     }
 
     @Requires(UnitTestPreconditions.StableGroovy) // cannot link to public javadocs of Groovy snapshots like https://docs.groovy-lang.org/docs/groovy-4.0.5-SNAPSHOT/html/gapi/
