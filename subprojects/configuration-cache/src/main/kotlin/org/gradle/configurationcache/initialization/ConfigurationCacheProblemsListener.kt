/*
 * Copyright 2020 the original author or authors.
 *
 * Licensed under the Apache License, Version 2.0 (the "License");
 * you may not use this file except in compliance with the License.
 * You may obtain a copy of the License at
 *
 *      http://www.apache.org/licenses/LICENSE-2.0
 *
 * Unless required by applicable law or agreed to in writing, software
 * distributed under the License is distributed on an "AS IS" BASIS,
 * WITHOUT WARRANTIES OR CONDITIONS OF ANY KIND, either express or implied.
 * See the License for the specific language governing permissions and
 * limitations under the License.
 */

package org.gradle.configurationcache.initialization

import org.gradle.api.InvalidUserCodeException
import org.gradle.api.internal.BuildScopeListenerRegistrationListener
import org.gradle.api.internal.ExternalProcessStartedListener
import org.gradle.api.internal.FeaturePreviews
import org.gradle.api.internal.GeneratedSubclasses
import org.gradle.api.internal.GradleInternal
import org.gradle.api.internal.SettingsInternal.BUILD_SRC
import org.gradle.api.internal.TaskInternal
import org.gradle.api.internal.credentials.CredentialListener
import org.gradle.api.internal.provider.ConfigurationTimeBarrier
import org.gradle.api.internal.tasks.execution.TaskExecutionAccessListener
import org.gradle.configuration.internal.UserCodeApplicationContext
import org.gradle.configurationcache.InputTrackingState
import org.gradle.configurationcache.problems.DocumentationSection.RequirementsBuildListeners
import org.gradle.configurationcache.problems.DocumentationSection.RequirementsExternalProcess
import org.gradle.configurationcache.problems.DocumentationSection.RequirementsSafeCredentials
import org.gradle.configurationcache.problems.DocumentationSection.RequirementsUseProjectDuringExecution
import org.gradle.configurationcache.problems.ProblemsListener
import org.gradle.configurationcache.problems.PropertyProblem
import org.gradle.configurationcache.problems.PropertyTrace
import org.gradle.configurationcache.problems.StructuredMessage
import org.gradle.configurationcache.problems.location
import org.gradle.internal.buildoption.FeatureFlags
import org.gradle.internal.execution.TaskExecutionTracker
import org.gradle.internal.service.scopes.Scopes
import org.gradle.internal.service.scopes.ServiceScope


@ServiceScope(Scopes.BuildTree::class)
interface ConfigurationCacheProblemsListener : TaskExecutionAccessListener, BuildScopeListenerRegistrationListener, ExternalProcessStartedListener, CredentialListener


class DefaultConfigurationCacheProblemsListener internal constructor(
    private val problems: ProblemsListener,
    private val userCodeApplicationContext: UserCodeApplicationContext,
    private val configurationTimeBarrier: ConfigurationTimeBarrier,
    private val taskExecutionTracker: TaskExecutionTracker,
<<<<<<< HEAD
    private val featureFlags: FeatureFlags,
=======
    private val featurePreviews: FeaturePreviews,
    private val inputTrackingState: InputTrackingState,
>>>>>>> 7d6f8d40
) : ConfigurationCacheProblemsListener {

    override fun onProjectAccess(invocationDescription: String, task: TaskInternal) {
        if (atConfigurationTime()) {
            return
        }
        onTaskExecutionAccessProblem(invocationDescription, task)
    }

    override fun onTaskDependenciesAccess(invocationDescription: String, task: TaskInternal) {
        if (atConfigurationTime()) {
            return
        }
        onTaskExecutionAccessProblem(invocationDescription, task)
    }

    override fun onExternalProcessStarted(command: String, consumer: String?) {
<<<<<<< HEAD
        if (!featureFlags.isEnabled(FeaturePreviews.Feature.STABLE_CONFIGURATION_CACHE) || !atConfigurationTime() || taskExecutionTracker.currentTask.isPresent) {
=======
        if (!isStableConfigurationCacheEnabled() || !atConfigurationTime() || isExecutingTask() || isInputTrackingDisabled()) {
>>>>>>> 7d6f8d40
            return
        }
        problems.onProblem(
            PropertyProblem(
                userCodeApplicationContext.location(consumer),
                StructuredMessage.build {
                    text("external process started ")
                    reference(command)
                },
                InvalidUserCodeException("Starting an external process '$command' during configuration time is unsupported."),
                documentationSection = RequirementsExternalProcess
            )
        )
    }

    private
    fun onTaskExecutionAccessProblem(invocationDescription: String, task: TaskInternal) {
        problemsListenerFor(task).onProblem(
            PropertyProblem(
                propertyTraceForTask(task),
                StructuredMessage.build {
                    text("invocation of ")
                    reference(invocationDescription)
                    text(" at execution time is unsupported.")
                },
                InvalidUserCodeException(
                    "Invocation of '$invocationDescription' by $task at execution time is unsupported."
                ),
                documentationSection = RequirementsUseProjectDuringExecution
            )
        )
    }

    private
    fun problemsListenerFor(task: TaskInternal): ProblemsListener = when {
        task.isCompatibleWithConfigurationCache -> problems
        else -> problems.forIncompatibleType()
    }

    private
    fun propertyTraceForTask(task: TaskInternal) =
        userCodeApplicationContext.current()
            ?.displayName
            ?.let(PropertyTrace::BuildLogic)
            ?: PropertyTrace.Task(GeneratedSubclasses.unpackType(task), task.identityPath.path)

    override fun onBuildScopeListenerRegistration(listener: Any, invocationDescription: String, invocationSource: Any) {
        if (isBuildSrcBuild(invocationSource)) {
            return
        }
        problems.onProblem(
            listenerRegistrationProblem(
                userCodeApplicationContext.location(null),
                invocationDescription,
                InvalidUserCodeException(
                    "Listener registration '$invocationDescription' by $invocationSource is unsupported."
                )
            )
        )
    }

    override fun onUnsafeCredentials(locationSpecificReason: String, task: TaskInternal) {
        val message = StructuredMessage.build {
            text("Credential values found in configuration for: ")
            text(locationSpecificReason)
        }
        problems.onProblem(
            PropertyProblem(
                propertyTraceForTask(task),
                message,
                InvalidUserCodeException(message.toString()),
                documentationSection = RequirementsSafeCredentials
            )
        )
    }

    private
    fun listenerRegistrationProblem(
        trace: PropertyTrace,
        invocationDescription: String,
        exception: InvalidUserCodeException
    ) = PropertyProblem(
        trace,
        StructuredMessage.build {
            text("registration of listener on ")
            reference(invocationDescription)
            text(" is unsupported")
        },
        exception,
        documentationSection = RequirementsBuildListeners
    )

    private
    fun isBuildSrcBuild(invocationSource: Any): Boolean =
        (invocationSource as? GradleInternal)?.run {
            !isRootBuild && identityPath.name == BUILD_SRC
        } ?: false

    private
    fun atConfigurationTime() =
        configurationTimeBarrier.isAtConfigurationTime

    private
    fun isInputTrackingDisabled() = !inputTrackingState.isEnabledForCurrentThread()

    private
    fun isStableConfigurationCacheEnabled() = featurePreviews.isFeatureEnabled(FeaturePreviews.Feature.STABLE_CONFIGURATION_CACHE)

    private
    fun isExecutingTask() = taskExecutionTracker.currentTask.isPresent
}<|MERGE_RESOLUTION|>--- conflicted
+++ resolved
@@ -53,12 +53,8 @@
     private val userCodeApplicationContext: UserCodeApplicationContext,
     private val configurationTimeBarrier: ConfigurationTimeBarrier,
     private val taskExecutionTracker: TaskExecutionTracker,
-<<<<<<< HEAD
     private val featureFlags: FeatureFlags,
-=======
-    private val featurePreviews: FeaturePreviews,
     private val inputTrackingState: InputTrackingState,
->>>>>>> 7d6f8d40
 ) : ConfigurationCacheProblemsListener {
 
     override fun onProjectAccess(invocationDescription: String, task: TaskInternal) {
@@ -76,11 +72,7 @@
     }
 
     override fun onExternalProcessStarted(command: String, consumer: String?) {
-<<<<<<< HEAD
-        if (!featureFlags.isEnabled(FeaturePreviews.Feature.STABLE_CONFIGURATION_CACHE) || !atConfigurationTime() || taskExecutionTracker.currentTask.isPresent) {
-=======
         if (!isStableConfigurationCacheEnabled() || !atConfigurationTime() || isExecutingTask() || isInputTrackingDisabled()) {
->>>>>>> 7d6f8d40
             return
         }
         problems.onProblem(
@@ -187,7 +179,7 @@
     fun isInputTrackingDisabled() = !inputTrackingState.isEnabledForCurrentThread()
 
     private
-    fun isStableConfigurationCacheEnabled() = featurePreviews.isFeatureEnabled(FeaturePreviews.Feature.STABLE_CONFIGURATION_CACHE)
+    fun isStableConfigurationCacheEnabled() = featureFlags.isEnabled(FeaturePreviews.Feature.STABLE_CONFIGURATION_CACHE)
 
     private
     fun isExecutingTask() = taskExecutionTracker.currentTask.isPresent
