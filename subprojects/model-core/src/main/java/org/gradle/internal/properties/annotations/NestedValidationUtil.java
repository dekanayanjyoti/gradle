--- conflicted
+++ resolved
@@ -54,8 +54,7 @@
         String propertyName,
         Class<?> beanType
     ) {
-<<<<<<< HEAD
-        if (!isSupportedType(beanType)) {
+        getUnsupportedReason(beanType).ifPresent(reason ->
             validationContext.visitPropertyProblem(problem ->
                 problem
                     .forProperty(propertyName)
@@ -65,32 +64,13 @@
                     .message("with nested type '" + beanType.getName() + "' is not supported")
                     .type(ValidationProblemId.NESTED_TYPE_UNSUPPORTED.name())
                     .group(TYPE_VALIDATION_ID)
-                    .description("Nested types are expected to either declare some annotated properties or some behaviour that requires capturing the type as input")
-                    .solution("Declare a nested type, e.g. `Provider<T>`, `Iterable<T>`, or `<MapProperty<K, V>>`, where `T` and `V` have some annotated properties or some behaviour that requires capturing the type as input")
-            );
-        }
+                    .description(reason)
+                    .solution("Use a different input annotation if type is not a bean")
+                    .solution("Use a different package that doesn't conflict with standard Java or Kotlin types for custom types")
+            )
+        );
     }
 
-    private static boolean isJavaSE(Class<?> type) {
-        return type.getName().startsWith("java.") || type.getName().startsWith("javax.");
-    }
-
-    private static boolean isKotlinStdlib(Class<?> type) {
-        return type.getName().startsWith("kotlin.") || type.getName().startsWith("kotlinx.");
-=======
-        Optional<String> unsupportedReason = getUnsupportedReason(beanType);
-        unsupportedReason.ifPresent(reason -> validationContext.visitPropertyProblem(problem ->
-            problem.withId(ValidationProblemId.NESTED_TYPE_UNSUPPORTED)
-                .reportAs(WARNING)
-                .forProperty(propertyName)
-                .withDescription(() -> "with nested type '" + beanType.getName() + "' is not supported")
-                .happensBecause(reason)
-                .addPossibleSolution("Use a different input annotation if type is not a bean")
-                .addPossibleSolution("Use a different package that doesn't conflict with standard Java or Kotlin types for custom types")
-                .documentedAt("validation_problems", "unsupported_nested_type")
-        ));
->>>>>>> d6ab17d5
-    }
 
     private static Optional<String> getUnsupportedReason(Class<?> type) {
         if (type.getName().startsWith("java.") || type.getName().startsWith("javax.")) {
