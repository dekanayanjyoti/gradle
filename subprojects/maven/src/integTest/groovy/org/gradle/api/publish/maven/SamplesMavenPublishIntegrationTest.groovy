/*
 * Copyright 2012 the original author or authors.
 *
 * Licensed under the Apache License, Version 2.0 (the "License");
 * you may not use this file except in compliance with the License.
 * You may obtain a copy of the License at
 *
 *      http://www.apache.org/licenses/LICENSE-2.0
 *
 * Unless required by applicable law or agreed to in writing, software
 * distributed under the License is distributed on an "AS IS" BASIS,
 * WITHOUT WARRANTIES OR CONDITIONS OF ANY KIND, either express or implied.
 * See the License for the specific language governing permissions and
 * limitations under the License.
 */


package org.gradle.api.publish.maven

import org.gradle.integtests.fixtures.AbstractSampleIntegrationTest
import org.gradle.integtests.fixtures.Sample
import org.gradle.integtests.fixtures.UsesSample
import org.gradle.test.fixtures.maven.MavenFileModule
import org.gradle.util.TextUtil
import org.junit.Rule
import spock.lang.Unroll

class SamplesMavenPublishIntegrationTest extends AbstractSampleIntegrationTest {
    @Rule public final Sample sampleProject = new Sample(temporaryFolder)

    @UsesSample("maven-publish/quickstart")
    def quickstartPublish() {
        given:
        sample sampleProject

        and:
        def fileRepo = maven(sampleProject.dir.file("build/repo"))
        def module = fileRepo.module("org.gradle.sample", "quickstart", "1.0")

        when:
        succeeds "publish"

        then:
        def pom = module.parsedPom
        module.assertPublishedAsJavaModule()
        pom.scopes.isEmpty()
    }

    @UsesSample("maven-publish/quickstart")
    def quickstartPublishLocal() {
        using m2
        
        given:
        executer.beforeExecute m2
        def localModule = m2.mavenRepo().module("org.gradle.sample", "quickstart", "1.0")

        and:
        sample sampleProject

        and:
        def fileRepo = maven(sampleProject.dir.file("build/repo"))
        def module = fileRepo.module("org.gradle.sample", "quickstart", "1.0")

        when:
        succeeds 'publishToMavenLocal'

        then: "jar is published to maven local repository"
        module.assertNotPublished()
        localModule.assertPublishedAsJavaModule()
    }

    @UsesSample("maven-publish/javaProject")
    def javaProject() {
        given:
        sample sampleProject

        and:
        def fileRepo = maven(sampleProject.dir.file("build/repos/releases"))
        def module = fileRepo.module("org.gradle.sample", "javaProject", "1.0")

        when:
        succeeds "publish"

        then:
        module.assertPublished()
        module.assertArtifactsPublished(
            "javaProject-1.0.jar",
            "javaProject-1.0-sources.jar",
            "javaProject-1.0-javadoc.jar",
            "javaProject-1.0.pom")
        module.parsedPom.packaging == null
        module.parsedPom.scopes.compile.assertDependsOn("commons-collections:commons-collections:3.2.2")
    }

    @UsesSample("maven-publish/multiple-publications")
    def multiplePublications() {
        given:
        sample sampleProject

        and:
        def fileRepo = maven(sampleProject.dir.file("build/repo"))
        def project1sample = fileRepo.module("org.gradle.sample", "project1-sample", "1.1")
        def project2api = fileRepo.module("org.gradle.sample", "project2-api", "2.3")
        def project2impl = fileRepo.module("org.gradle.sample", "project2-impl", "2.3")

        when:
        succeeds "publish"

        then:
        project1sample.assertPublishedAsJavaModule()
        verifyPomFile(project1sample, "output/project1.pom.xml")

        and:
        project2api.assertPublishedAsJavaModule()
        verifyPomFile(project2api, "output/project2-api.pom.xml")

        and:
        project2impl.assertPublishedAsJavaModule()
        verifyPomFile(project2impl, "output/project2-impl.pom.xml")
    }

    @Unroll
    @UsesSample("maven-publish/conditional-publishing")
<<<<<<< HEAD
    def "conditional publishing with #dsl dsl"() {
=======
    def conditionalPublishing() {
        using m2

>>>>>>> c56aa704
        given:
        def sampleDir = sampleProject.dir.file(dsl)
        inDirectory(sampleDir)

        and:
        def artifactId = "maven-conditional-publishing"
        def version = "1.0"
        def externalRepo = maven(sampleDir.file("build/repos/external"))
        def binary = externalRepo.module("org.gradle.sample", artifactId, version)
        def internalRepo = maven(sampleDir.file("build/repos/internal"))
        def binaryAndSourcesInRepo = internalRepo.module("org.gradle.sample", artifactId, version)
        def localRepo = maven(temporaryFolder.createDir("m2_repo"))
        def binaryAndSourcesLocal = localRepo.module("org.gradle.sample", artifactId, version)

        when:
        args "-Dmaven.repo.local=${localRepo.rootDir.getAbsolutePath()}"
        succeeds "publish", "publishToMavenLocal"

        then:
        executed ":publishBinaryAndSourcesPublicationToInternalRepository", ":publishBinaryPublicationToExternalRepository", ":publishBinaryAndSourcesPublicationToMavenLocal"
        skipped ":publishBinaryAndSourcesPublicationToExternalRepository", ":publishBinaryPublicationToInternalRepository", ":publishBinaryPublicationToMavenLocal"

        and:
        binary.assertPublishedAsJavaModule()
        binaryAndSourcesInRepo.assertPublished()
        binaryAndSourcesInRepo.assertArtifactsPublished "${artifactId}-${version}.jar", "${artifactId}-${version}-sources.jar", "${artifactId}-${version}.pom"
        binaryAndSourcesLocal.assertPublished()

        where:
        dsl << ['groovy', 'kotlin']
    }

    @Unroll
    @UsesSample("maven-publish/conditional-publishing")
    def "shorthand publish to external repository with #dsl dsl"() {
        given:
        inDirectory(sampleProject.dir.file(dsl))

        when:
        succeeds "publishToExternalRepository"

        then:
        executed ":publishBinaryPublicationToExternalRepository"
        skipped ":publishBinaryAndSourcesPublicationToExternalRepository"
        notExecuted ":publishBinaryPublicationToInternalRepository", ":publishBinaryAndSourcesPublicationToInternalRepository"

        where:
        dsl << ['groovy', 'kotlin']
    }

    @Unroll
    @UsesSample("maven-publish/conditional-publishing")
    def "shorthand publish for development with #dsl dsl"() {
        given:
        inDirectory(sampleProject.dir.file(dsl))
        def localRepo = temporaryFolder.createDir("m2_repo")

        when:
        args "-Dmaven.repo.local=${localRepo.getAbsolutePath()}"
        succeeds "publishForDevelopment"

        then:
        executed ":publishBinaryAndSourcesPublicationToInternalRepository", ":publishBinaryAndSourcesPublicationToMavenLocal"
        skipped ":publishBinaryPublicationToInternalRepository", ":publishBinaryPublicationToMavenLocal"
        notExecuted ":publishBinaryPublicationToExternalRepository", ":publishBinaryAndSourcesPublicationToExternalRepository"

        where:
        dsl << ['groovy', 'kotlin']
    }

    @Unroll
    @UsesSample("maven-publish/publish-artifact")
    def "publishes rpm artifact with #dsl dsl"() {
        given:
        def sampleDir = sampleProject.dir.file(dsl)
        inDirectory(sampleDir)
        def artifactId = "publish-artifact"
        def version = "1.0"
        def repo = maven(sampleDir.file("build/repo"))
        def module = repo.module("org.gradle.sample", artifactId, version)

        when:
        succeeds "publish"

        then:
        executed ":rpm", ":publish"

        and:
        module.assertPublished()
        module.assertArtifactsPublished "${artifactId}-${version}.rpm", "${artifactId}-${version}.pom"

        where:
        dsl << ['groovy', 'kotlin']
    }

    @UsesSample("maven-publish/pomGeneration")
    def pomGeneration() {
        given:
        sample sampleProject

        when:
        succeeds "generatePomFileForMavenCustomPublication"

        then:
        def pom = sampleProject.dir.file("build/generated-pom.xml").assertExists()
        def parsedPom = new org.gradle.test.fixtures.maven.MavenPom(pom)
        parsedPom.name == "Example"
    }

    @Unroll
    @UsesSample("maven-publish/distribution")
    def "publishes distribution archives with #dsl dsl"() {
        given:
        def sampleDir = sampleProject.dir.file(dsl)
        executer.inDirectory(sampleDir).requireGradleDistribution()

        and:
        def repo = maven(sampleDir.file("build/repo"))
        def artifactId = "distribution"
        def version = "1.0"
        def module = repo.module("org.gradle.sample", artifactId, version)

        when:
        succeeds "publish"

        then:
        executed ":customDistTar", ":distZip"

        and:
        module.assertPublished()
        module.assertArtifactsPublished "${artifactId}-${version}.zip", "${artifactId}-${version}.tar", "${artifactId}-${version}.pom"

        where:
        dsl << ['groovy', 'kotlin']
    }

    private void verifyPomFile(MavenFileModule module, String outputFileName) {
        def actualPomXmlText = module.pomFile.text.replaceFirst('publication="\\d+"', 'publication="«PUBLICATION-TIME-STAMP»"').trim()
        assert actualPomXmlText == getExpectedPomOutput(sampleProject.dir.file(outputFileName))
    }

    String getExpectedPomOutput(File outputFile) {
        assert outputFile.file
        outputFile.readLines()[1..-1].join(TextUtil.getPlatformLineSeparator()).trim()
    }
}<|MERGE_RESOLUTION|>--- conflicted
+++ resolved
@@ -121,13 +121,9 @@
 
     @Unroll
     @UsesSample("maven-publish/conditional-publishing")
-<<<<<<< HEAD
     def "conditional publishing with #dsl dsl"() {
-=======
-    def conditionalPublishing() {
         using m2
 
->>>>>>> c56aa704
         given:
         def sampleDir = sampleProject.dir.file(dsl)
         inDirectory(sampleDir)
