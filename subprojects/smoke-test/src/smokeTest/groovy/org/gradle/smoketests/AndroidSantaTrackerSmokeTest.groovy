/*
 * Copyright 2017 the original author or authors.
 *
 * Licensed under the Apache License, Version 2.0 (the "License");
 * you may not use this file except in compliance with the License.
 * You may obtain a copy of the License at
 *
 *      http://www.apache.org/licenses/LICENSE-2.0
 *
 * Unless required by applicable law or agreed to in writing, software
 * distributed under the License is distributed on an "AS IS" BASIS,
 * WITHOUT WARRANTIES OR CONDITIONS OF ANY KIND, either express or implied.
 * See the License for the specific language governing permissions and
 * limitations under the License.
 */

package org.gradle.smoketests

import org.gradle.integtests.fixtures.UnsupportedWithConfigurationCache

import static org.gradle.testkit.runner.TaskOutcome.SUCCESS

abstract class AndroidSantaTrackerSmokeTest extends AbstractAndroidSantaTrackerSmokeTest {
    static class AndroidLintDeprecations extends BaseDeprecations implements WithAndroidDeprecations {
        AndroidLintDeprecations(SmokeTestGradleRunner runner) {
            super(runner)
        }

<<<<<<< HEAD
        void expectAndroidLintDeprecations(String agpVersion, List<String> artifacts) {
            artifacts.each { artifact ->
                runner.expectLegacyDeprecationWarningIf(
                    agpVersion.startsWith("4.1"),
                    "In plugin 'com.android.internal.version-check' type 'com.android.build.gradle.tasks.LintPerVariantTask' property 'allInputs' cannot be resolved:  " +
                        "Cannot convert the provided notation to a File or URI: $artifact. " +
                        "The following types/formats are supported:  - A String or CharSequence path, for example 'src/main/java' or '/usr/include'. - A String or CharSequence URI, for example 'file:/usr/include'. - A File instance. - A Path instance. - A Directory instance. - A RegularFile instance. - A URI or URL instance. - A TextResource instance. " +
                        "Reason: An input file collection couldn't be resolved, making it impossible to determine task inputs. " +
                        "This behaviour has been deprecated and is scheduled to be removed in Gradle 8.0. " +
                        "Execution optimizations are disabled to ensure correctness. See https://docs.gradle.org/${GradleVersion.current().version}/userguide/validation_problems.html#unresolvable_input for more details."
                )
=======
        void expectAndroidLintDeprecations(String agpVersion) {
            expectAndroidFileTreeForEmptySourcesDeprecationWarnings(agpVersion, "sourceFiles", "sourceDirs")
            if (agpVersion.startsWith("7.")) {
                expectAndroidFileTreeForEmptySourcesDeprecationWarnings(agpVersion, "inputFiles", "resources")
>>>>>>> 6f903f85
            }
            expectAndroidIncrementalTaskInputsDeprecation(agpVersion)
        }
    }
}

class AndroidSantaTrackerDeprecationSmokeTest extends AndroidSantaTrackerSmokeTest {
    @UnsupportedWithConfigurationCache(iterationMatchers = [AGP_NO_CC_ITERATION_MATCHER])
    def "check deprecation warnings produced by building Santa Tracker (agp=#agpVersion)"() {

        given:
        AGP_VERSIONS.assumeCurrentJavaVersionIsSupportedBy(agpVersion)

        and:
        def checkoutDir = temporaryFolder.createDir("checkout")
        setupCopyOfSantaTracker(checkoutDir)

        when:
        buildLocationMaybeExpectingWorkerExecutorDeprecation(checkoutDir, agpVersion)

        then:
        assertConfigurationCacheStateStored()

        where:
        agpVersion << TESTED_AGP_VERSIONS
    }
}

class AndroidSantaTrackerIncrementalCompilationSmokeTest extends AndroidSantaTrackerSmokeTest {
    @UnsupportedWithConfigurationCache(iterationMatchers = [AGP_NO_CC_ITERATION_MATCHER])
    def "incremental Java compilation works for Santa Tracker (agp=#agpVersion)"() {

        given:
        AGP_VERSIONS.assumeCurrentJavaVersionIsSupportedBy(agpVersion)

        and:
        def checkoutDir = temporaryFolder.createDir("checkout")
        setupCopyOfSantaTracker(checkoutDir)

        and:
        def pathToClass = "com/google/android/apps/santatracker/tracker/ui/BottomSheetBehavior"
        def fileToChange = checkoutDir.file("tracker/src/main/java/${pathToClass}.java")
        def compiledClassFile = checkoutDir.file("tracker/build/intermediates/javac/debug/classes/${pathToClass}.class")

        when:
        def result = buildLocationMaybeExpectingWorkerExecutorDeprecation(checkoutDir, agpVersion)
        def md5Before = compiledClassFile.md5Hash

        then:
        result.task(":tracker:compileDebugJavaWithJavac").outcome == SUCCESS
        assertConfigurationCacheStateStored()

        when:
        fileToChange.replace("computeCurrentVelocity(1000", "computeCurrentVelocity(2000")
        buildLocationMaybeExpectingWorkerExecutorDeprecation(checkoutDir, agpVersion)
        def md5After = compiledClassFile.md5Hash

        then:
        result.task(":tracker:compileDebugJavaWithJavac").outcome == SUCCESS
        assertConfigurationCacheStateLoaded()
        md5After != md5Before

        where:
        agpVersion << TESTED_AGP_VERSIONS
    }
}

class AndroidSantaTrackerLintSmokeTest extends AndroidSantaTrackerSmokeTest {
    @UnsupportedWithConfigurationCache(iterationMatchers = [AGP_NO_CC_ITERATION_MATCHER])
    def "can lint Santa-Tracker (agp=#agpVersion)"() {

        given:
        AGP_VERSIONS.assumeCurrentJavaVersionIsSupportedBy(agpVersion)

        and:
        def checkoutDir = temporaryFolder.createDir("checkout")
        setupCopyOfSantaTracker(checkoutDir)

        when:
        def runner = runnerForLocation(
            checkoutDir, agpVersion,
            "common:lintDebug", "playgames:lintDebug", "doodles-lib:lintDebug"
        ).deprecations(AndroidLintDeprecations) {
            expectAndroidWorkerExecutionSubmitDeprecationWarning(agpVersion)
            expectAndroidLintDeprecations(agpVersion)
        }
        // Use --continue so that a deterministic set of tasks runs when some tasks fail
        runner.withArguments(runner.arguments + "--continue")
        def result = runner.buildAndFail()

        then:
        assertConfigurationCacheStateStored()
        result.output.contains("Lint found errors in the project; aborting build.")

        when:
        runner = runnerForLocation(
            checkoutDir, agpVersion,
            "common:lintDebug", "playgames:lintDebug", "doodles-lib:lintDebug"
        ).deprecations(AndroidLintDeprecations) {
            expectAndroidLintDeprecations(agpVersion)
        }
        runner.withArguments(runner.arguments + "--continue")
        result = runner.buildAndFail()

        then:
        assertConfigurationCacheStateLoaded()
        result.output.contains("Lint found errors in the project; aborting build.")

        where:
        agpVersion << TESTED_AGP_VERSIONS.findAll { !it.startsWith("4.")}
    }
}<|MERGE_RESOLUTION|>--- conflicted
+++ resolved
@@ -26,25 +26,7 @@
             super(runner)
         }
 
-<<<<<<< HEAD
-        void expectAndroidLintDeprecations(String agpVersion, List<String> artifacts) {
-            artifacts.each { artifact ->
-                runner.expectLegacyDeprecationWarningIf(
-                    agpVersion.startsWith("4.1"),
-                    "In plugin 'com.android.internal.version-check' type 'com.android.build.gradle.tasks.LintPerVariantTask' property 'allInputs' cannot be resolved:  " +
-                        "Cannot convert the provided notation to a File or URI: $artifact. " +
-                        "The following types/formats are supported:  - A String or CharSequence path, for example 'src/main/java' or '/usr/include'. - A String or CharSequence URI, for example 'file:/usr/include'. - A File instance. - A Path instance. - A Directory instance. - A RegularFile instance. - A URI or URL instance. - A TextResource instance. " +
-                        "Reason: An input file collection couldn't be resolved, making it impossible to determine task inputs. " +
-                        "This behaviour has been deprecated and is scheduled to be removed in Gradle 8.0. " +
-                        "Execution optimizations are disabled to ensure correctness. See https://docs.gradle.org/${GradleVersion.current().version}/userguide/validation_problems.html#unresolvable_input for more details."
-                )
-=======
         void expectAndroidLintDeprecations(String agpVersion) {
-            expectAndroidFileTreeForEmptySourcesDeprecationWarnings(agpVersion, "sourceFiles", "sourceDirs")
-            if (agpVersion.startsWith("7.")) {
-                expectAndroidFileTreeForEmptySourcesDeprecationWarnings(agpVersion, "inputFiles", "resources")
->>>>>>> 6f903f85
-            }
             expectAndroidIncrementalTaskInputsDeprecation(agpVersion)
         }
     }
