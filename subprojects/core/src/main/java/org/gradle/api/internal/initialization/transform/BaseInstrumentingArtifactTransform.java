--- conflicted
+++ resolved
@@ -47,12 +47,8 @@
 import java.io.UncheckedIOException;
 
 import static org.gradle.api.internal.initialization.transform.BaseInstrumentingArtifactTransform.InstrumentArtifactTransformParameters;
-<<<<<<< HEAD
 import static org.gradle.internal.classpath.TransformedClassPath.INSTRUMENTED_DIR_NAME;
-=======
 import static org.gradle.internal.classpath.TransformedClassPath.INSTRUMENTED_ENTRY_PREFIX;
-import static org.gradle.internal.classpath.TransformedClassPath.INSTRUMENTED_JAR_DIR_NAME;
->>>>>>> 6cd7d3cf
 import static org.gradle.internal.classpath.TransformedClassPath.INSTRUMENTED_MARKER_FILE_NAME;
 import static org.gradle.internal.classpath.TransformedClassPath.ORIGINAL_DIR_NAME;
 
@@ -125,29 +121,20 @@
         }
     }
 
-<<<<<<< HEAD
-    private void doTransform(File input, TransformOutputs outputs, InjectedInstrumentationServices injectedServices) {
-        String outputPath = getOutputPath(input);
-        File output = input.isDirectory() ? outputs.dir(outputPath) : outputs.file(outputPath);
-=======
     private void doTransform(
         File input, TransformOutputs outputs,
         InjectedInstrumentationServices injectedServices,
         Function<String, String> instrumentedEntryNameMapper
     ) {
-        File outputFile = outputs.file(getOutputPath(input, instrumentedEntryNameMapper));
->>>>>>> 6cd7d3cf
+        String outputPath = getOutputPath(input, instrumentedEntryNameMapper);
+        File output = input.isDirectory() ? outputs.dir(outputPath) : outputs.file(outputPath);
         ClasspathElementTransformFactory transformFactory = injectedServices.getTransformFactory(isAgentSupported());
         ClasspathElementTransform transform = transformFactory.createTransformer(input, new InstrumentingClassTransform(), InstrumentingTypeRegistry.EMPTY);
         transform.transform(output);
     }
 
-    private static String getOutputPath(File input) {
-        return INSTRUMENTED_DIR_NAME + "/" + input.getName();
-    }
-
     private static String getOutputPath(File input, Function<String, String> instrumentedEntryNameMapper) {
-        return INSTRUMENTED_JAR_DIR_NAME + "/" + instrumentedEntryNameMapper.apply(input.getName());
+        return INSTRUMENTED_DIR_NAME + "/" + instrumentedEntryNameMapper.apply(input.getName());
     }
 
     private boolean isAgentSupported() {
@@ -161,6 +148,7 @@
             throw new UncheckedIOException(e);
         }
     }
+
 
     static class InjectedInstrumentationServices {
 
