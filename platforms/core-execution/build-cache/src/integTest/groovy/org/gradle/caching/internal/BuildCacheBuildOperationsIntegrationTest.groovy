/*
 * Copyright 2017 the original author or authors.
 *
 * Licensed under the Apache License, Version 2.0 (the "License");
 * you may not use this file except in compliance with the License.
 * You may obtain a copy of the License at
 *
 *      http://www.apache.org/licenses/LICENSE-2.0
 *
 * Unless required by applicable law or agreed to in writing, software
 * distributed under the License is distributed on an "AS IS" BASIS,
 * WITHOUT WARRANTIES OR CONDITIONS OF ANY KIND, either express or implied.
 * See the License for the specific language governing permissions and
 * limitations under the License.
 */

package org.gradle.caching.internal

import com.google.common.collect.Iterables
import org.gradle.api.internal.tasks.execution.ExecuteTaskBuildOperationType
import org.gradle.caching.BuildCacheException
import org.gradle.caching.internal.operations.BuildCacheArchivePackBuildOperationType
import org.gradle.caching.internal.operations.BuildCacheArchiveUnpackBuildOperationType
import org.gradle.caching.internal.operations.BuildCacheLocalLoadBuildOperationType
import org.gradle.caching.internal.operations.BuildCacheLocalStoreBuildOperationType
import org.gradle.caching.internal.operations.BuildCacheRemoteDisabledDueToFailureProgressDetails
import org.gradle.caching.internal.operations.BuildCacheRemoteLoadBuildOperationType
import org.gradle.caching.internal.operations.BuildCacheRemoteStoreBuildOperationType
import org.gradle.integtests.fixtures.AbstractIntegrationSpec
import org.gradle.integtests.fixtures.BuildCacheOperationFixtures
import org.gradle.integtests.fixtures.BuildOperationsFixture
import org.gradle.integtests.fixtures.TestBuildCache
import org.gradle.internal.io.NullOutputStream
import org.gradle.util.internal.TextUtil
import spock.lang.Shared

class BuildCacheBuildOperationsIntegrationTest extends AbstractIntegrationSpec {

    @Shared
    String remoteCacheClass = "RemoteBuildCache"

    def operations = new BuildOperationsFixture(executer, testDirectoryProvider)
    def buildCacheOperations = new BuildCacheOperationFixtures(operations)

    void remote(String loadBody, String storeBody) {
        register(remoteCacheClass, loadBody, storeBody)
    }

    def setup() {
        executer.beforeExecute { it.withBuildCacheEnabled() }
    }

    void register(String className, String loadBody, String storeBody) {
        settingsFile << """
            class ${className} extends AbstractBuildCache {}
            class ${className}ServiceFactory implements BuildCacheServiceFactory<${className}> {
                ${className}Service createBuildCacheService(${className} configuration, Describer describer) {
                    return new ${className}Service(configuration)
                }
            }
            class ${className}Service implements BuildCacheService {
                ${className}Service(${className} configuration) {
                }

                @Override
                boolean load(BuildCacheKey key, BuildCacheEntryReader reader) throws BuildCacheException {
                    ${loadBody ?: ""}
                }

                @Override
                void store(BuildCacheKey key, BuildCacheEntryWriter writer) throws BuildCacheException {
                    ${storeBody ?: ""}
                }

                @Override
                void close() throws IOException {
                }
            }

            buildCache {
                registerBuildCacheService(${className}, ${className}ServiceFactory)
            }
        """
    }

    String cacheableTask() {
        """
            @CacheableTask
            class CustomTask extends DefaultTask {

                @Input
                String val = "foo"

                @Input
                List<String> paths = []

                @OutputDirectory
                File dir = project.file("build/dir")

                @OutputDirectory
                File otherDir = project.file("build/otherDir")

                @TaskAction
                void generate() {
                    paths.each {
                        def f = new File(dir, it)
                        f.parentFile.mkdirs()
                        f.text = val
                    }
                }
            }
        """
    }

    def "emits pack/unpack and store/load operations for local"() {
        def localCache = new TestBuildCache(file("local-cache"))
        settingsFile << localCache.localCacheConfiguration()

        when:
        buildFile << cacheableTask() << """
            apply plugin: "base"
            tasks.create("t", CustomTask).paths << "out1" << "out2"
        """

        succeeds("t")

        then:
        operations.none(BuildCacheRemoteLoadBuildOperationType)
        operations.none(BuildCacheRemoteStoreBuildOperationType)
<<<<<<< HEAD
        def packOp = buildCacheOperations.getOnlyPackOperation(":t")
=======
        def localMissLoadOp = operations.only(BuildCacheLocalLoadBuildOperationType)
        def packOp = operations.only(BuildCacheArchivePackBuildOperationType)
        def storeOp = operations.only(BuildCacheLocalStoreBuildOperationType)

        def cacheKey = localMissLoadOp.details.cacheKey
        cacheKey != null
        def archiveSize = localCache.cacheArtifact(cacheKey.toString()).length()

        !localMissLoadOp.result.hit

        packOp.details.cacheKey == cacheKey
>>>>>>> 03dd6b26

        packOp.result.archiveSize == archiveSize
        packOp.result.archiveEntryCount == 5

        storeOp.details.cacheKey == cacheKey
        storeOp.details.archiveSize == archiveSize
        storeOp.result.stored

        when:
        succeeds("clean", "t")

        then:
        operations.none(BuildCacheRemoteStoreBuildOperationType)
<<<<<<< HEAD
        def unpackOp = buildCacheOperations.getOnlyUnpackOperations(":t")
        unpackOp.details.cacheKey == packOp.details.cacheKey
=======
        operations.none(BuildCacheRemoteLoadBuildOperationType)
        operations.none(BuildCacheLocalStoreBuildOperationType)

        def localHitLoadOp = operations.only(BuildCacheLocalLoadBuildOperationType)
        def unpackOp = operations.only(BuildCacheArchiveUnpackBuildOperationType)

        localHitLoadOp.details.cacheKey == cacheKey
        localHitLoadOp.result.hit == true
        localHitLoadOp.result.archiveSize == archiveSize

        unpackOp.details.cacheKey == cacheKey
>>>>>>> 03dd6b26

        // Not all of the tar.gz bytes need to be read in order to unpack the archive.
        // On Linux at least, the archive may have redundant padding bytes
        // Furthermore, the exact amount of padding appears to be non deterministic.
        def cacheArtifact = localCache.cacheArtifact(unpackOp.details.cacheKey.toString())
        def sizeDiff = cacheArtifact.length() - unpackOp.details.archiveSize.toLong()
        sizeDiff > -100 && sizeDiff < 100

        unpackOp.result.archiveEntryCount == 5
    }

    def "records load failure for #exceptionType"() {
        def localCache = new TestBuildCache(file("local-cache"))
        settingsFile << localCache.localCacheConfiguration()

        when:
        remote("throw new ${exceptionType.name}('!')", "writer.writeTo(new ${NullOutputStream.name}())")
        settingsFile << """
            buildCache { remote($remoteCacheClass) }
        """
        buildFile << cacheableTask() << """
            apply plugin: "base"
            tasks.create("t", CustomTask).paths << "out1" << "out2"
        """
        def failureMessage = "${exceptionType.name}: !"

        executer.withStackTraceChecksDisabled()
        succeeds("t")

        then:
        def failedLoadOp = operations.only(BuildCacheRemoteLoadBuildOperationType)
        def cacheKey = failedLoadOp.details.cacheKey
        cacheKey != null
        failedLoadOp.result == null

        failedLoadOp.failure == failureMessage

        def taskBuildOp = operations.only(ExecuteTaskBuildOperationType)
        def remoteDisableProgress = Iterables.getOnlyElement(taskBuildOp.progress(BuildCacheRemoteDisabledDueToFailureProgressDetails))
        with(remoteDisableProgress.details) {
            buildCacheConfigurationIdentifier == ':'
            it.cacheKey == cacheKey
            failure != null
            operationType == 'LOAD'
        }
        with(taskBuildOp.result) {
            cachingDisabledReasonMessage == null
            cachingDisabledReasonCategory == null
        }

        where:
        exceptionType << [RuntimeException, IOException]
    }

    def "records store failure for #exceptionType"() {
        def localCache = new TestBuildCache(file("local-cache"))
        settingsFile << localCache.localCacheConfiguration()

        when:
        remote("", "throw new ${exceptionType.name}('!')")
        settingsFile << """
            buildCache {
                remote($remoteCacheClass).push = true
            }
        """
        buildFile << cacheableTask() << """
            apply plugin: "base"
            tasks.create("t", CustomTask).paths << "out1" << "out2"
        """

        executer.withStackTraceChecksDisabled()
        succeeds("t")

        then:
        def failedStoreOp = operations.only(BuildCacheRemoteStoreBuildOperationType)
        def cacheKey = failedStoreOp.details.cacheKey
        cacheKey != null
        failedStoreOp.result == null
        failedStoreOp.failure == "${exceptionType.name}: !"

        def taskBuildOp = operations.only(ExecuteTaskBuildOperationType)
        def remoteDisableProgress = Iterables.getOnlyElement(taskBuildOp.progress(BuildCacheRemoteDisabledDueToFailureProgressDetails))
        with(remoteDisableProgress.details) {
            buildCacheConfigurationIdentifier == ':'
            it.cacheKey == cacheKey
            failure != null
            operationType == 'STORE'
        }
        with(taskBuildOp.result) {
            cachingDisabledReasonMessage == null
            cachingDisabledReasonCategory == null
        }

        where:
        exceptionType << [RuntimeException, BuildCacheException, IOException]
    }

    def "records unpack failure"() {
        def localCache = new TestBuildCache(file("local-cache"))
        settingsFile << localCache.localCacheConfiguration()

        buildFile << cacheableTask() << """
            apply plugin: "base"
            tasks.create("t", CustomTask).paths << "out1" << "out2"
        """

        run("t")

        // Corrupt cached artifact
        localCache.listCacheFiles().each {
            it.bytes = [1, 2, 3, 4]
        }

        when:
        fails("clean", "t")

        then:
        def failedUnpackOp = operations.only(BuildCacheArchiveUnpackBuildOperationType)
        failedUnpackOp.details.cacheKey != null
        failedUnpackOp.result == null
        failedUnpackOp.failure =~ /java.util.zip.ZipException: Not in GZIP format/
    }

    def "records ops for miss then store"() {
        def localCache = new TestBuildCache(file("local-cache"))
        settingsFile << localCache.localCacheConfiguration()

        given:
        remote("", "writer.writeTo(new ${NullOutputStream.name}())")

        settingsFile << """
            buildCache {
                $config
            }
        """

        buildFile << cacheableTask() << """
            apply plugin: "base"
            tasks.create("t", CustomTask).paths << "out1" << "out2"
        """

        when:
        succeeds("t")

        then:
        def remoteMissLoadOp = operations.only(BuildCacheRemoteLoadBuildOperationType)
        if (localEnabled) {
            operations.only(BuildCacheLocalLoadBuildOperationType)
        } else {
            operations.none(BuildCacheLocalLoadBuildOperationType)
        }

        def packOp = operations.only(BuildCacheArchivePackBuildOperationType)
        def remoteStoreOp = operations.only(BuildCacheRemoteStoreBuildOperationType)
        def cacheKey = packOp.details.cacheKey

        remoteStoreOp.details.cacheKey == cacheKey

        def localCacheArtifact = localCache.cacheArtifact(cacheKey.toString())
        if (localStore) {
            assert packOp.result.archiveSize == localCacheArtifact.length()
            def localStoreOp = operations.only(BuildCacheLocalStoreBuildOperationType)
            assert localStoreOp.details.cacheKey == cacheKey
            assert localStoreOp.details.archiveSize == localCacheArtifact.length()
            assert localStoreOp.result.stored
        } else {
            assert !localCacheArtifact.exists()
            operations.none(BuildCacheLocalStoreBuildOperationType)
        }

        packOp.result.archiveEntryCount == 5
        remoteStoreOp.details.archiveSize == packOp.result.archiveSize

        operations.orderedSerialSiblings(remoteMissLoadOp, packOp, remoteStoreOp)

        where:
        localStore | localEnabled | config
        true       | true         | "remote($remoteCacheClass) { push = true }"
        false      | true         | "local.push = false; remote($remoteCacheClass) { push = true }"
        false      | false        | "local.enabled = false; remote($remoteCacheClass) { push = true }"
    }

    def "records ops for remote hit"() {
        def buildCache = new TestBuildCache(testDirectory.file("build-cache-dir").createDir())
        settingsFile << buildCache.localCacheConfiguration()

        given:
        buildFile << cacheableTask() << """
            apply plugin: "base"
            tasks.create("t", CustomTask).paths << "out1" << "out2"
        """
        succeeds("t")
        remote("", "writer.writeTo(new ${NullOutputStream.name}())")
        def initialPackOp = operations.only(BuildCacheArchivePackBuildOperationType)
        def artifactFileCopy = file("artifact")
        // move it out of the local for us to use
        assert buildCache.cacheArtifact(initialPackOp.details.cacheKey.toString()).renameTo(artifactFileCopy)
        assert !buildCache.cacheArtifact(initialPackOp.details.cacheKey.toString()).exists()

        when:
        settingsFile.text = ""
        remote("reader.readFrom(new File('${TextUtil.normaliseFileSeparators(artifactFileCopy.absolutePath)}').newInputStream())", "writer.writeTo(new ${NullOutputStream.name}())")
        settingsFile << """
            buildCache {
                ${buildCache.localCacheConfiguration()}
                $config
            }
        """

        succeeds("clean", "t")

        then:
        def remoteHitLoadOp = operations.only(BuildCacheRemoteLoadBuildOperationType)
        def unpackOp = operations.only(BuildCacheArchiveUnpackBuildOperationType)

        unpackOp.details.cacheKey == remoteHitLoadOp.details.cacheKey
        def localCacheArtifact = buildCache.cacheArtifact(remoteHitLoadOp.details.cacheKey.toString())
        if (localStore) {
            assert remoteHitLoadOp.result.archiveSize == localCacheArtifact.length()
        } else {
            assert !localCacheArtifact.exists()
        }

        unpackOp.result.archiveEntryCount == 5
        unpackOp.details.archiveSize == remoteHitLoadOp.result.archiveSize

        operations.orderedSerialSiblings(remoteHitLoadOp, unpackOp)

        where:
        config << [
            "remote($remoteCacheClass)",
            "local.push = false; remote($remoteCacheClass)",
            "local.enabled = false; remote($remoteCacheClass)",
        ]
        localStore << [
            true, false, false
        ]
    }

}<|MERGE_RESOLUTION|>--- conflicted
+++ resolved
@@ -127,12 +127,9 @@
         then:
         operations.none(BuildCacheRemoteLoadBuildOperationType)
         operations.none(BuildCacheRemoteStoreBuildOperationType)
-<<<<<<< HEAD
+        def localMissLoadOp = buildCacheOperations.getOnlyLocalLoadOperation(":t")
         def packOp = buildCacheOperations.getOnlyPackOperation(":t")
-=======
-        def localMissLoadOp = operations.only(BuildCacheLocalLoadBuildOperationType)
-        def packOp = operations.only(BuildCacheArchivePackBuildOperationType)
-        def storeOp = operations.only(BuildCacheLocalStoreBuildOperationType)
+        def storeOp = buildCacheOperations.getOnlyLocalStoreOperation(":t")
 
         def cacheKey = localMissLoadOp.details.cacheKey
         cacheKey != null
@@ -141,7 +138,6 @@
         !localMissLoadOp.result.hit
 
         packOp.details.cacheKey == cacheKey
->>>>>>> 03dd6b26
 
         packOp.result.archiveSize == archiveSize
         packOp.result.archiveEntryCount == 5
@@ -155,22 +151,17 @@
 
         then:
         operations.none(BuildCacheRemoteStoreBuildOperationType)
-<<<<<<< HEAD
-        def unpackOp = buildCacheOperations.getOnlyUnpackOperations(":t")
-        unpackOp.details.cacheKey == packOp.details.cacheKey
-=======
         operations.none(BuildCacheRemoteLoadBuildOperationType)
         operations.none(BuildCacheLocalStoreBuildOperationType)
 
-        def localHitLoadOp = operations.only(BuildCacheLocalLoadBuildOperationType)
-        def unpackOp = operations.only(BuildCacheArchiveUnpackBuildOperationType)
+        def localHitLoadOp = buildCacheOperations.getOnlyLocalLoadOperation(":t")
+        def unpackOp = buildCacheOperations.getOnlyUnpackOperations(":t")
 
         localHitLoadOp.details.cacheKey == cacheKey
         localHitLoadOp.result.hit == true
         localHitLoadOp.result.archiveSize == archiveSize
 
         unpackOp.details.cacheKey == cacheKey
->>>>>>> 03dd6b26
 
         // Not all of the tar.gz bytes need to be read in order to unpack the archive.
         // On Linux at least, the archive may have redundant padding bytes
